--- conflicted
+++ resolved
@@ -882,11 +882,7 @@
 
 def hb_tag(tag):
     if tag == DEFAULT_LANGUAGE_SYSTEM:
-<<<<<<< HEAD
-        return 'Tag::new(&[0; 4])\t           '
-=======
         return 'Tag::new(&[0; 4])'
->>>>>>> 12a87b52
     return 'Tag::new(b\"%s%s%s%s\")' % tuple(('%-4s' % tag)[:4])
 
 
