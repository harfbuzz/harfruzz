--- conflicted
+++ resolved
@@ -23,11 +23,7 @@
 unicode-script = "0.5"
 wasmi = { version = "0.40", optional = true }
 log = "0.4"
-<<<<<<< HEAD
-read-fonts = { path = "../fontations/read-fonts", default-features = false, features = ["libm"] }
-=======
-read-fonts = { version = "0.29.0", default-features = false, features = ["libm"] }
->>>>>>> ac42cbb5
+read-fonts = { path = "../gfonts_fontations/read-fonts", default-features = false, features = ["libm"] }
 
 # TODO: remove entirely
 [dependencies.ttf-parser]
