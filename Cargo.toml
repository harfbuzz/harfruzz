[package]
name = "rustybuzz"
version = "0.17.0"
authors = ["Yevhenii Reizner <razrfalcon@gmail.com>"]
edition = "2021"
description = "A complete harfbuzz shaping algorithm port to Rust."
documentation = "https://docs.rs/rustybuzz/"
readme = "README.md"
repository = "https://github.com/RazrFalcon/rustybuzz"
license = "MIT"
keywords = ["text", "shaping", "opentype", "truetype"]
categories = ["text-processing"]
exclude = ["benches/", "tests/"]

[dependencies]
bitflags = "2.4.1"
bytemuck = { version = "1.5", features = ["extern_crate_alloc"] }
core_maths = "0.1.0" # only for no_std builds
smallvec = "1.6"
unicode-bidi-mirroring = "0.3.0"
unicode-ccc = "0.3.0"
unicode-properties = { version = "0.1.0", default-features = false, features = ["general-category"] }
unicode-script = "0.5.2"
<<<<<<< HEAD
# Use git rev to handle 'true' font header
# TODO: replace with read-fonts
skrifa = { git = "https://github.com/googlefonts/fontations", rev = "2eb4b1c" }
=======
wasmi = { version = "0.34.0", optional = true }
log = "0.4.22"
>>>>>>> eb9638d5

[dependencies.ttf-parser]
git = "https://github.com/RazrFalcon/ttf-parser"
rev = "85c1ff2"
default-features = false
features = [
    "opentype-layout",
    "apple-layout",
    "variable-fonts",
    "glyph-names",
    "no-std-float",
]

[features]
default = ["std"]
std = ["ttf-parser/std"]
wasm-shaper = ["std", "dep:wasmi"]

[dev-dependencies]
pico-args = { version = "0.5", features = ["eq-separator"] }
libc = "0.2"<|MERGE_RESOLUTION|>--- conflicted
+++ resolved
@@ -21,14 +21,11 @@
 unicode-ccc = "0.3.0"
 unicode-properties = { version = "0.1.0", default-features = false, features = ["general-category"] }
 unicode-script = "0.5.2"
-<<<<<<< HEAD
 # Use git rev to handle 'true' font header
 # TODO: replace with read-fonts
 skrifa = { git = "https://github.com/googlefonts/fontations", rev = "2eb4b1c" }
-=======
 wasmi = { version = "0.34.0", optional = true }
 log = "0.4.22"
->>>>>>> eb9638d5
 
 [dependencies.ttf-parser]
 git = "https://github.com/RazrFalcon/ttf-parser"
