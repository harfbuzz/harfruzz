--- conflicted
+++ resolved
@@ -356,73 +356,7 @@
     pub y_bearing: i32,
     pub width: i32,
     pub height: i32,
-<<<<<<< HEAD
-=======
 }
 
 unsafe impl bytemuck::Zeroable for hb_glyph_extents_t {}
-unsafe impl bytemuck::Pod for hb_glyph_extents_t {}
-
-fn find_best_cmap_subtable(face: &ttf_parser::Face) -> Option<u16> {
-    use ttf_parser::PlatformId;
-
-    // Symbol subtable.
-    // Prefer symbol if available.
-    // https://github.com/harfbuzz/harfbuzz/issues/1918
-    find_cmap_subtable(face, PlatformId::Windows, WINDOWS_SYMBOL_ENCODING)
-        // 32-bit subtables:
-        .or_else(|| find_cmap_subtable(face, PlatformId::Windows, WINDOWS_UNICODE_FULL_ENCODING))
-        .or_else(|| find_cmap_subtable(face, PlatformId::Unicode, UNICODE_FULL_ENCODING))
-        .or_else(|| find_cmap_subtable(face, PlatformId::Unicode, UNICODE_2_0_FULL_ENCODING))
-        // 16-bit subtables:
-        .or_else(|| find_cmap_subtable(face, PlatformId::Windows, WINDOWS_UNICODE_BMP_ENCODING))
-        .or_else(|| find_cmap_subtable(face, PlatformId::Unicode, UNICODE_2_0_BMP_ENCODING))
-        .or_else(|| find_cmap_subtable(face, PlatformId::Unicode, UNICODE_ISO_ENCODING))
-        .or_else(|| find_cmap_subtable(face, PlatformId::Unicode, UNICODE_1_1_ENCODING))
-        .or_else(|| find_cmap_subtable(face, PlatformId::Unicode, UNICODE_1_0_ENCODING))
-        // MacRoman subtable:
-        .or_else(|| find_cmap_subtable(face, PlatformId::Macintosh, 0))
-}
-
-fn find_cmap_subtable(
-    face: &ttf_parser::Face,
-    platform_id: ttf_parser::PlatformId,
-    encoding_id: u16,
-) -> Option<u16> {
-    for (i, subtable) in face.tables().cmap?.subtables.into_iter().enumerate() {
-        if subtable.platform_id == platform_id && subtable.encoding_id == encoding_id {
-            return Some(i as u16);
-        }
-    }
-
-    None
-}
-
-#[rustfmt::skip]
-static UNICODE_TO_MACROMAN: &[u16] = &[
-    0x00C4, 0x00C5, 0x00C7, 0x00C9, 0x00D1, 0x00D6, 0x00DC, 0x00E1,
-    0x00E0, 0x00E2, 0x00E4, 0x00E3, 0x00E5, 0x00E7, 0x00E9, 0x00E8,
-    0x00EA, 0x00EB, 0x00ED, 0x00EC, 0x00EE, 0x00EF, 0x00F1, 0x00F3,
-    0x00F2, 0x00F4, 0x00F6, 0x00F5, 0x00FA, 0x00F9, 0x00FB, 0x00FC,
-    0x2020, 0x00B0, 0x00A2, 0x00A3, 0x00A7, 0x2022, 0x00B6, 0x00DF,
-    0x00AE, 0x00A9, 0x2122, 0x00B4, 0x00A8, 0x2260, 0x00C6, 0x00D8,
-    0x221E, 0x00B1, 0x2264, 0x2265, 0x00A5, 0x00B5, 0x2202, 0x2211,
-    0x220F, 0x03C0, 0x222B, 0x00AA, 0x00BA, 0x03A9, 0x00E6, 0x00F8,
-    0x00BF, 0x00A1, 0x00AC, 0x221A, 0x0192, 0x2248, 0x2206, 0x00AB,
-    0x00BB, 0x2026, 0x00A0, 0x00C0, 0x00C3, 0x00D5, 0x0152, 0x0153,
-    0x2013, 0x2014, 0x201C, 0x201D, 0x2018, 0x2019, 0x00F7, 0x25CA,
-    0x00FF, 0x0178, 0x2044, 0x20AC, 0x2039, 0x203A, 0xFB01, 0xFB02,
-    0x2021, 0x00B7, 0x201A, 0x201E, 0x2030, 0x00C2, 0x00CA, 0x00C1,
-    0x00CB, 0x00C8, 0x00CD, 0x00CE, 0x00CF, 0x00CC, 0x00D3, 0x00D4,
-    0xF8FF, 0x00D2, 0x00DA, 0x00DB, 0x00D9, 0x0131, 0x02C6, 0x02DC,
-    0x00AF, 0x02D8, 0x02D9, 0x02DA, 0x00B8, 0x02DD, 0x02DB, 0x02C7,
-];
-
-fn unicode_to_macroman(c: u32) -> u32 {
-    let u = c as u16;
-    let Some(index) = UNICODE_TO_MACROMAN.iter().position(|m| *m == u) else {
-        return 0;
-    };
-    (0x7F + index) as u32
->>>>>>> eb9638d5
-}+unsafe impl bytemuck::Pod for hb_glyph_extents_t {}