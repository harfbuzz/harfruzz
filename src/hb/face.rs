--- conflicted
+++ resolved
@@ -94,12 +94,8 @@
     /// Sets font variations.
     pub fn set_variations(&mut self, variations: &[Variation]) {
         for variation in variations {
-<<<<<<< HEAD
             self.ttfp_face
                 .set_variation(ttf_parser::Tag(variation.tag.as_u32()), variation.value);
-=======
-            self.ttfp_face.set_variation(ttf_parser::Tag(variation.tag.as_u32()), variation.value);
->>>>>>> 12a87b52
         }
         self.font.set_coords(self.ttfp_face.variation_coordinates());
     }
