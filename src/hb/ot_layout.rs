--- conflicted
+++ resolved
@@ -8,11 +8,7 @@
 use super::ot_shape_plan::hb_ot_shape_plan_t;
 use super::unicode::{hb_unicode_funcs_t, hb_unicode_general_category_t, GeneralCategoryExt};
 use super::{hb_font_t, hb_glyph_info_t};
-<<<<<<< HEAD
-=======
 use crate::hb::ot_layout_gsubgpos::OT::check_glyph_property;
-use crate::hb::set_digest::hb_set_digest_t;
->>>>>>> f1396675
 
 pub const MAX_NESTING_LEVEL: usize = 64;
 pub const MAX_CONTEXT_LENGTH: usize = 64;
@@ -174,13 +170,8 @@
     while ctx.buffer.idx < ctx.buffer.len && ctx.buffer.successful {
         let cur = ctx.buffer.cur(0);
         if (cur.mask & ctx.lookup_mask()) != 0
-<<<<<<< HEAD
-            && ctx.check_glyph_property(cur, ctx.lookup_props)
+            && check_glyph_property(ctx.face, cur, ctx.lookup_props)
             && lookup.apply(ctx, &mut cache).is_some()
-=======
-            && check_glyph_property(ctx.face, cur, ctx.lookup_props)
-            && lookup.apply(ctx).is_some()
->>>>>>> f1396675
         {
             ret = true;
         } else {
@@ -202,13 +193,8 @@
     loop {
         let cur = ctx.buffer.cur(0);
         ret |= (cur.mask & ctx.lookup_mask()) != 0
-<<<<<<< HEAD
-            && ctx.check_glyph_property(cur, ctx.lookup_props)
+            && check_glyph_property(ctx.face, cur, ctx.lookup_props)
             && lookup.apply(ctx, &mut cache).is_some();
-=======
-            && check_glyph_property(ctx.face, cur, ctx.lookup_props)
-            && lookup.apply(ctx).is_some();
->>>>>>> f1396675
 
         if ctx.buffer.idx == 0 {
             break;
