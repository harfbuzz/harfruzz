--- conflicted
+++ resolved
@@ -94,7 +94,6 @@
             continue;
         };
         c.range_flags = Some(chain_flags.as_mut_slice());
-<<<<<<< HEAD
         for subtable in chain.subtables().iter() {
             let Ok(subtable) = subtable else {
                 continue;
@@ -103,28 +102,13 @@
                 if range_flags.len() == 1
                     && (subtable.sub_feature_flags() & range_flags[0].flags == 0)
                 {
-=======
-        for subtable in chain.subtables {
-            let coverage = subtable.coverage;
-
-            let subtable_flags = subtable.feature_flags;
-            if let Some(range_flags) = c.range_flags.as_ref() {
-                if range_flags.len() == 1 && (subtable_flags & range_flags[0].flags == 0) {
->>>>>>> 3299f79b
                     continue;
                 }
             }
             c.subtable_flags = subtable.sub_feature_flags();
 
-<<<<<<< HEAD
             if !subtable.is_all_directions()
                 && c.buffer.direction.is_vertical() != subtable.is_vertical()
-=======
-            c.subtable_flags = subtable_flags;
-
-            if !subtable.coverage.is_all_directions()
-                && c.buffer.direction.is_vertical() != subtable.coverage.is_vertical()
->>>>>>> 3299f79b
             {
                 continue;
             }
@@ -156,17 +140,10 @@
             //                   (the order opposite that of the characters, which
             //                   may be right-to-left or left-to-right).
 
-<<<<<<< HEAD
             let reverse = if subtable.is_logical() {
                 subtable.is_backwards()
             } else {
                 subtable.is_backwards() != c.buffer.direction.is_backward()
-=======
-            let reverse = if coverage.is_logical() {
-                coverage.is_backwards()
-            } else {
-                coverage.is_backwards() != c.buffer.direction.is_backward()
->>>>>>> 3299f79b
             };
 
             if reverse {
@@ -188,19 +165,9 @@
 
 trait driver_context_t<T> {
     fn in_place(&self) -> bool;
-<<<<<<< HEAD
     fn can_advance(&self, entry: &StateEntry<T>) -> bool;
     fn is_actionable(&self, entry: &StateEntry<T>, buffer: &hb_buffer_t) -> bool;
     fn transition(&mut self, entry: &StateEntry<T>, buffer: &mut hb_buffer_t) -> Option<()>;
-=======
-    fn can_advance(&self, entry: &apple_layout::GenericStateEntry<T>) -> bool;
-    fn is_actionable(&self, entry: &apple_layout::GenericStateEntry<T>) -> bool;
-    fn transition(
-        &mut self,
-        entry: &apple_layout::GenericStateEntry<T>,
-        ac: &mut hb_aat_apply_context_t,
-    ) -> Option<()>;
->>>>>>> 3299f79b
 }
 
 const START_OF_TEXT: u16 = 0;
@@ -326,26 +293,14 @@
             ) &&
 
             // 3
-<<<<<<< HEAD
-            let end_entry = match machine.entry(
-                state,
-                u16::from(read_fonts::tables::aat::class::END_OF_TEXT),
-            ) {
-                Ok(v) => v,
-                _ => return false,
-            };
-            !c.is_actionable(&end_entry, ac.buffer)
-        };
-=======
             (
-                if let Some(end_entry) = machine.entry(state, u16::from(apple_layout::class::END_OF_TEXT)) {
+                if let Ok(end_entry) = machine.entry(state, u16::from(read_fonts::tables::aat::class::END_OF_TEXT)) {
                     !c.is_actionable(&end_entry)
                 } else {
                     false
                 }
             )
         ;
->>>>>>> 3299f79b
 
         if !is_safe_to_break && ac.buffer.backtrack_len() > 0 && ac.buffer.idx < ac.buffer.len {
             ac.buffer.unsafe_to_break_from_outbuffer(
@@ -399,13 +354,7 @@
             };
             drive(&table.state_table, &mut c, ac);
         }
-<<<<<<< HEAD
         SubtableKind::NonContextual(ref lookup) => {
-            let face_if_has_glyph_classes =
-                ac.face.ot_tables.has_glyph_classes().then_some(ac.face);
-=======
-        morx::SubtableKind::NonContextual(ref lookup) => {
->>>>>>> 3299f79b
             let mut last_range = ac.range_flags.as_ref().and_then(|rf| {
                 if rf.len() > 1 {
                     rf.first().map(|_| 0usize)
@@ -440,20 +389,11 @@
                     }
                 }
 
-<<<<<<< HEAD
-                let info = &mut ac.buffer.info[info];
-                if let Some(glyph) = info.as_gid16() {
+                if let Some(glyph) = ac.buffer.info[i].as_gid16() {
                     if let Ok(replacement) = lookup.value(glyph.to_u16()) {
                         info.glyph_id = u32::from(replacement);
-                        if let Some(face) = face_if_has_glyph_classes {
-                            info.set_glyph_props(face.glyph_props(replacement.into()));
-                        }
+                        ac.replace_glyph_inplace(i, replacement.into());
                     }
-=======
-                if let Some(replacement) = lookup.value(ac.buffer.info[i].as_glyph().ttfp_gid()) {
-                    ac.replace_glyph_inplace(i, replacement.into());
->>>>>>> 3299f79b
-                }
             }
         }
         SubtableKind::Insertion(ref table) => {
@@ -487,24 +427,16 @@
         entry.flags & Self::DONT_ADVANCE == 0
     }
 
-<<<<<<< HEAD
-    fn is_actionable(&self, entry: &StateEntry, _: &hb_buffer_t) -> bool {
-        entry.flags & Self::VERB != 0 && self.start < self.end
-    }
-
-    fn transition(&mut self, entry: &StateEntry, buffer: &mut hb_buffer_t) -> Option<()> {
-=======
-    fn is_actionable(&self, entry: &apple_layout::GenericStateEntry<()>) -> bool {
+    fn is_actionable(&self, entry: &StateEntry) -> bool {
         entry.flags & Self::VERB != 0 && self.start < self.end
     }
 
     fn transition(
         &mut self,
-        entry: &apple_layout::GenericStateEntry<()>,
+        entry: &StateEntry,
         ac: &mut hb_aat_apply_context_t,
     ) -> Option<()> {
         let buffer = &mut ac.buffer;
->>>>>>> 3299f79b
         let flags = entry.flags;
 
         if flags & Self::MARK_FIRST != 0 {
@@ -611,31 +543,14 @@
         entry.flags & Self::DONT_ADVANCE == 0
     }
 
-<<<<<<< HEAD
-    fn is_actionable(&self, entry: &StateEntry<ContextualEntryData>, buffer: &hb_buffer_t) -> bool {
-        if buffer.idx == buffer.len && !self.mark_set {
-            return false;
-        }
-
-        entry.payload.mark_index.get() != 0xFFFF || entry.payload.current_index.get() != 0xFFFF
-=======
-    fn is_actionable(
-        &self,
-        entry: &apple_layout::GenericStateEntry<morx::ContextualEntryData>,
-    ) -> bool {
-        entry.extra.mark_index != 0xFFFF || entry.extra.current_index != 0xFFFF
->>>>>>> 3299f79b
+    fn is_actionable(&self, entry: &StateEntry<ContextualEntryData>) -> bool {
+         entry.payload.mark_index.get() != 0xFFFF || entry.payload.current_index.get() != 0xFFFF
     }
 
     fn transition(
         &mut self,
-<<<<<<< HEAD
         entry: &StateEntry<ContextualEntryData>,
-        buffer: &mut hb_buffer_t,
-=======
-        entry: &apple_layout::GenericStateEntry<morx::ContextualEntryData>,
         ac: &mut hb_aat_apply_context_t,
->>>>>>> 3299f79b
     ) -> Option<()> {
         // Looks like CoreText applies neither mark nor current substitution for
         // end-of-text if mark was not explicitly set.
@@ -645,21 +560,15 @@
 
         let mut replacement = None;
 
-<<<<<<< HEAD
         if entry.payload.mark_index.get() != 0xFFFF {
             let lookup = self
                 .table
                 .lookups
                 .get(usize::from(entry.payload.mark_index.get()))
                 .ok()?;
-            if let Some(gid) = buffer.info[self.mark].as_gid16() {
+            if let Some(gid) = ac.buffer.info[self.mark].as_gid16() {
                 replacement = lookup.value(gid.to_u16()).ok();
             }
-=======
-        if entry.extra.mark_index != 0xFFFF {
-            let lookup = self.table.lookup(u32::from(entry.extra.mark_index))?;
-            replacement = lookup.value(ac.buffer.info[self.mark].as_glyph().ttfp_gid());
->>>>>>> 3299f79b
         }
 
         if let Some(replacement) = replacement {
@@ -671,23 +580,16 @@
         }
 
         replacement = None;
-<<<<<<< HEAD
-        let idx = buffer.idx.min(buffer.len - 1);
+        let idx = ac.buffer.idx.min(buffer.len - 1);
         if entry.payload.current_index.get() != 0xFFFF {
             let lookup = self
                 .table
                 .lookups
                 .get(usize::from(entry.payload.current_index.get()))
                 .ok()?;
-            if let Some(gid) = buffer.info[idx].as_gid16() {
+            if let Some(gid) = ac.buffer.info[idx].as_gid16() {
                 replacement = lookup.value(gid.to_u16()).ok();
             }
-=======
-        let idx = ac.buffer.idx.min(ac.buffer.len - 1);
-        if entry.extra.current_index != 0xFFFF {
-            let lookup = self.table.lookup(u32::from(entry.extra.current_index))?;
-            replacement = lookup.value(ac.buffer.info[idx].as_glyph().ttfp_gid());
->>>>>>> 3299f79b
         }
 
         if let Some(replacement) = replacement {
@@ -726,14 +628,7 @@
         entry.flags & Self::DONT_ADVANCE == 0
     }
 
-<<<<<<< HEAD
-    fn is_actionable(&self, entry: &StateEntry<InsertionEntryData>, _: &hb_buffer_t) -> bool {
-=======
-    fn is_actionable(
-        &self,
-        entry: &apple_layout::GenericStateEntry<morx::InsertionEntryData>,
-    ) -> bool {
->>>>>>> 3299f79b
+    fn is_actionable(&self, entry: &StateEntry<InsertionEntryData>) -> bool {
         (entry.flags & (Self::CURRENT_INSERT_COUNT | Self::MARKED_INSERT_COUNT) != 0)
             && (entry.payload.current_insert_index.get() != 0xFFFF
                 || entry.payload.marked_insert_index.get() != 0xFFFF)
@@ -741,13 +636,8 @@
 
     fn transition(
         &mut self,
-<<<<<<< HEAD
         entry: &StateEntry<InsertionEntryData>,
-        buffer: &mut hb_buffer_t,
-=======
-        entry: &apple_layout::GenericStateEntry<morx::InsertionEntryData>,
         ac: &mut hb_aat_apply_context_t,
->>>>>>> 3299f79b
     ) -> Option<()> {
         let flags = entry.flags;
         let mark_loc = ac.buffer.out_len;
@@ -771,13 +661,8 @@
 
             // TODO We ignore KashidaLike setting.
             for i in 0..count {
-<<<<<<< HEAD
                 let i = usize::from(start + i);
-                buffer.output_glyph(u32::from(self.glyphs.get(i)?.get().to_u16()));
-=======
-                let i = u32::from(start + i);
-                ac.output_glyph(u32::from(self.glyphs.get(i)?.0));
->>>>>>> 3299f79b
+                ac.output_glyph(u32::from(self.glyphs.get(i)?.get().to_u16()));
             }
 
             if ac.buffer.idx < ac.buffer.len && !before {
@@ -813,13 +698,8 @@
 
             // TODO We ignore KashidaLike setting.
             for i in 0..count {
-<<<<<<< HEAD
                 let i = usize::from(start + i);
-                buffer.output_glyph(u32::from(self.glyphs.get(i)?.get().to_u16()));
-=======
-                let i = u32::from(start + i);
-                ac.output_glyph(u32::from(self.glyphs.get(i)?.0));
->>>>>>> 3299f79b
+                ac.output_glyph(u32::from(self.glyphs.get(i)?.get().to_u16()));
             }
 
             if ac.buffer.idx < ac.buffer.len && !before {
@@ -878,23 +758,14 @@
         entry.flags & Self::DONT_ADVANCE == 0
     }
 
-<<<<<<< HEAD
-    fn is_actionable(&self, entry: &StateEntry<BigEndian<u16>>, _: &hb_buffer_t) -> bool {
-=======
-    fn is_actionable(&self, entry: &apple_layout::GenericStateEntry<u16>) -> bool {
->>>>>>> 3299f79b
+    fn is_actionable(&self, entry: &StateEntry<BigEndian<u16>>) -> bool {
         entry.flags & Self::PERFORM_ACTION != 0
     }
 
     fn transition(
         &mut self,
-<<<<<<< HEAD
         entry: &StateEntry<BigEndian<u16>>,
-        buffer: &mut hb_buffer_t,
-=======
-        entry: &apple_layout::GenericStateEntry<u16>,
         ac: &mut hb_aat_apply_context_t,
->>>>>>> 3299f79b
     ) -> Option<()> {
         if entry.flags & Self::SET_COMPONENT != 0 {
             // Never mark same index twice, in case DONT_ADVANCE was used...
@@ -952,11 +823,7 @@
                 }
 
                 let offset = uoffset as i32;
-<<<<<<< HEAD
-                let component_idx = (buffer.cur(0).glyph_id as i32 + offset) as usize;
-=======
-                let component_idx = (ac.buffer.cur(0).glyph_id as i32 + offset) as u32;
->>>>>>> 3299f79b
+                let component_idx = (ac.buffer.cur(0).glyph_id as i32 + offset) as usize;
                 ligature_idx += match self.table.components.get(component_idx) {
                     Some(v) => v.get(),
                     None => break,
@@ -968,11 +835,7 @@
                         None => break,
                     };
 
-<<<<<<< HEAD
-                    buffer.replace_glyph(u32::from(lig.to_u16()));
-=======
-                    ac.replace_glyph(u32::from(lig.0));
->>>>>>> 3299f79b
+                    ac.replace_glyph(u32::from(lig.to_u16()));
 
                     let lig_end =
                         self.match_positions[(self.match_length - 1) % LIGATURE_MAX_MATCHES] + 1;
